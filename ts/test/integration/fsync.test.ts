/**
 * @file ts/test/integration/fsync.test.ts
 * @brief Integration test for the fsync operation
 */

import { afterAll, beforeAll, describe, expect, test } from '@jest/globals';
import fs from 'fs/promises';
import {
  FuseNative,
  type FuseSession,
  type Ino,
  type RequestContext,
  type BaseOperationOptions,
  type FsyncHandler,
} from '../../index.ts';
import { defer, fuseIntegrationSessionSetup } from './integration-setup.ts';
import { FileSystemOperations } from './file-system-operations.ts';
import { FileSystem } from './filesystem.ts';

describe('FUSE fsync Bridge Integration', () => {
  const filesystem = new FileSystem();
  let session: FuseSession | undefined;
  let fuse: FuseNative | undefined;
  const filesystemOperations = new FileSystemOperations(filesystem, {});
  let mountPoint = '';

  beforeAll(async () => {
    const sessionWrap = await fuseIntegrationSessionSetup(filesystemOperations, {});
    fuse = sessionWrap.fuseNative;
    await sessionWrap.session.mount();
    mountPoint = sessionWrap.mountPoint;
    session = sessionWrap.session;
  });

  afterAll(async () => {
    await session?.unmount();
    await fuse?.shutdownDispatcher(750);
    await session?.destroy();
  });

  test('should call fsync with correct parameters and synchronize a file', async () => {
    const fsyncDone = defer<void>();

    let recordedIno: Ino = 0n as Ino;
    let recordedDatasync: boolean = false;
    let recordedFh: bigint = 0n;
    let recordedContext: RequestContext = {} as RequestContext;

    const recordingFsync: FsyncHandler = async (ino, datasync, fi, context, options) => {
      recordedIno = ino;
      recordedDatasync = datasync;
      recordedFh = fi.fh;
      recordedContext = context;
      fsyncDone.resolve();
      return new FileSystemOperations(filesystem, {}).fsync(ino, datasync, fi, context, options);
    };

    filesystemOperations.overrideOperationsWith({ fsync: recordingFsync });

    // First create and open a file
    const fileName = 'file-to-sync.txt';
    const filePath = `${mountPoint}/${fileName}`;
    const fileHandle = await fs.open(filePath, 'w');

    // Now sync it
    await fileHandle.sync();
    await fsyncDone.promise;

    // Get the inode of the file we created, not the root inode
    const fileInode = filesystem.resolvePath(`/${fileName}`);

<<<<<<< HEAD
    expect(recordedIno).toBe(5n); // File gets inode 5n (root=1n, test-file=2n, notes=3n, readme.md=4n, created file=5n)
=======
    expect(recordedIno).toBe(fileInode.id); // Should be the file's inode, not root
>>>>>>> a3bb3529
    expect(typeof recordedDatasync).toBe('boolean');
    expect(typeof recordedFh).toBe('bigint');
    expect(recordedContext.uid).toBe(1000);
    expect(recordedContext.gid).toBe(1000);

    await fileHandle.close();

    // Reset overrides
    filesystemOperations.overrideOperationsWith({});
  });

  test('should handle fsync with datasync flag', async () => {
    const fsyncDone = defer<void>();

    let recordedDatasync: boolean = false;

    const recordingFsync: FsyncHandler = async (ino, datasync, fi, context, options) => {
      recordedDatasync = datasync;
      fsyncDone.resolve();
      return new FileSystemOperations(filesystem, {}).fsync(ino, datasync, fi, context, options);
    };

    filesystemOperations.overrideOperationsWith({ fsync: recordingFsync });

    // Create and open a file
    const fileName = 'datasync-test.txt';
    const filePath = `${mountPoint}/${fileName}`;
    const fileHandle = await fs.open(filePath, 'w');

    // Sync with datasync (should be called internally by some operations)
    await fileHandle.sync();
    await fsyncDone.promise;

    // The datasync flag can be true or false depending on the operation
    expect(typeof recordedDatasync).toBe('boolean');

    await fileHandle.close();

    // Reset overrides
    filesystemOperations.overrideOperationsWith({});
  });

  test('should handle multiple fsync calls on the same file', async () => {
    let fsyncCallCount = 0;

    const recordingFsync: FsyncHandler = async (ino, datasync, fi, context, options) => {
      fsyncCallCount++;
      return new FileSystemOperations(filesystem, {}).fsync(ino, datasync, fi, context, options);
    };

    filesystemOperations.overrideOperationsWith({ fsync: recordingFsync });

    // Create and open a file
    const fileName = 'multi-sync-test.txt';
    const filePath = `${mountPoint}/${fileName}`;
    const fileHandle = await fs.open(filePath, 'w');

    // Call sync multiple times
    await fileHandle.sync();
    await fileHandle.sync();
    await fileHandle.sync();

    expect(fsyncCallCount).toBe(3);

    await fileHandle.close();

    // Reset overrides
    filesystemOperations.overrideOperationsWith({});
  });
});<|MERGE_RESOLUTION|>--- conflicted
+++ resolved
@@ -69,11 +69,7 @@
     // Get the inode of the file we created, not the root inode
     const fileInode = filesystem.resolvePath(`/${fileName}`);
 
-<<<<<<< HEAD
-    expect(recordedIno).toBe(5n); // File gets inode 5n (root=1n, test-file=2n, notes=3n, readme.md=4n, created file=5n)
-=======
     expect(recordedIno).toBe(fileInode.id); // Should be the file's inode, not root
->>>>>>> a3bb3529
     expect(typeof recordedDatasync).toBe('boolean');
     expect(typeof recordedFh).toBe('bigint');
     expect(recordedContext.uid).toBe(1000);
